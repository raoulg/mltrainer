--- conflicted
+++ resolved
@@ -1,11 +1,7 @@
 
 [project]
 name = "mltrainer"
-<<<<<<< HEAD
-version = "0.1.129"
-=======
 version = "0.2"
->>>>>>> 22b29cbf
 description = "toolkit for training pytorch models"
 
 authors = [
